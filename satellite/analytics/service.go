// Copyright (C) 2021 Storj Labs, Inc.
// See LICENSE for copying information.

package analytics

import (
	"go.uber.org/zap"
	segment "gopkg.in/segmentio/analytics-go.v3"

	"storj.io/common/uuid"
	"time"
)

const (
	eventAccountCreated 	= "Account Created"
	eventSignedIn       	= "Signed In"
	eventProjectCreated 	= "Project Created"
	eventAccessGrantCreated = "Access Grant Created"
	eventObjectUploaded  	= "Object Uploaded"
)

// Config is a configuration struct for analytics Service.
type Config struct {
	SegmentWriteKey string `help:"segment write key" default:""`
	Enabled         bool   `help:"enable analytics reporting" default:"false"`
}

// Service for sending analytics.
//
// architecture: Service
type Service struct {
	log           *zap.Logger
	config        Config
	satelliteName string

	segment segment.Client
}

// NewService creates new service for creating sending analytics.
func NewService(log *zap.Logger, config Config, satelliteName string) *Service {
	service := &Service{
		log:           log,
		config:        config,
		satelliteName: satelliteName,
	}
	if config.Enabled {
		service.segment = segment.New(config.SegmentWriteKey)
	}
	return service
}

// Close closes the Segment client.
func (service *Service) Close() error {
	if !service.config.Enabled {
		return nil
	}

	return service.segment.Close()
}

// UserType is a type for distinguishing personal vs. professional users.
type UserType string

const (
	// Professional defines a "professional" user type.
	Professional UserType = "Professional"
	// Personal defines a "personal" user type.
	Personal UserType = "Personal"
)

// TrackCreateUserFields contains input data for tracking a create user event.
type TrackCreateUserFields struct {
	ID            uuid.UUID
	FullName      string
	Email         string
	Type          UserType
	EmployeeCount string
	CompanyName   string
	JobTitle      string
}

func (service *Service) enqueueMessage(message segment.Message) {
	if !service.config.Enabled {
		return
	}

	err := service.segment.Enqueue(message)
	if err != nil {
		service.log.Error("Error enqueueing message", zap.Error(err))
	}
}

// TrackCreateUser sends an "Account Created" event to Segment.
func (service *Service) TrackCreateUser(fields TrackCreateUserFields) {
	traits := segment.NewTraits()
	traits.SetName(fields.FullName)
	traits.SetEmail(fields.Email)

	service.enqueueMessage(segment.Identify{
		UserId: fields.ID.String(),
		Traits: traits,
	})

	props := segment.NewProperties()
	props.Set("email", fields.Email)
	props.Set("name", fields.FullName)
	props.Set("satellite_selected", service.satelliteName)
	props.Set("account_type", fields.Type)

	if fields.Type == Professional {
		props.Set("company_size", fields.EmployeeCount)
		props.Set("company_name", fields.CompanyName)
		props.Set("job_title", fields.JobTitle)
	}

	service.enqueueMessage(segment.Track{
		UserId:     fields.ID.String(),
		Event:      eventAccountCreated,
		Properties: props,
	})
<<<<<<< HEAD
	if err != nil {
		service.log.Error("Error with track event", zap.Error(err))
	}
}

func (service *Service) TrackSignedIn(userID uuid.UUID, email string) {
	traits := segment.NewTraits()
	traits.SetEmail(email)

	err := service.segment.Enqueue(segment.Identify{
		UserId: userID.String(),
		Traits: traits,
	})
	if err != nil {
		service.log.Error("Error with identify event", zap.Error(err))
	}

	props := segment.NewProperties()
	props.Set("email", email)

	err = service.segment.Enqueue(segment.Track{
		UserId:     userID.String(),
		Event:      eventSignedIn,
		Properties: props,
	})
	if err != nil {
		service.log.Error("Error with track event", zap.Error(err))
	}
}

func (service *Service) TrackProjectCreated(userID uuid.UUID, currentProjectCount int) {

	props := segment.NewProperties()
	props.Set("project_count", currentProjectCount)

	err := service.segment.Enqueue(segment.Track{
		UserId:     userID.String(),
		Event:      eventProjectCreated,
		Properties: props,
	})
	if err != nil {
		service.log.Error("Error with track event", zap.Error(err))
	}
}

func (service *Service) TrackAccessGrantCreated(userID uuid.UUID) {

	err := service.segment.Enqueue(segment.Track{
		UserId:     userID.String(),
		Event:      eventAccessGrantCreated,

	})
	if err != nil {
		service.log.Error("Error with track event", zap.Error(err))
	}
}

func (service *Service) TrackObjectUploaded(projectID uuid.UUID,upload_date time.Time) {

	props := segment.NewProperties()
	props.Set("projectID", projectID)
	props.Set("upload_date", upload_date)

	err := service.segment.Enqueue(segment.Track{
		Event:      eventObjectUploaded,
		Properties: props,
	})
	if err != nil {
		service.log.Error("Error with track event", zap.Error(err))
	}
=======
>>>>>>> 23c8331d
}<|MERGE_RESOLUTION|>--- conflicted
+++ resolved
@@ -118,10 +118,6 @@
 		Event:      eventAccountCreated,
 		Properties: props,
 	})
-<<<<<<< HEAD
-	if err != nil {
-		service.log.Error("Error with track event", zap.Error(err))
-	}
 }
 
 func (service *Service) TrackSignedIn(userID uuid.UUID, email string) {
@@ -189,6 +185,4 @@
 	if err != nil {
 		service.log.Error("Error with track event", zap.Error(err))
 	}
-=======
->>>>>>> 23c8331d
 }